![BonsaiDb is considered alpha](https://img.shields.io/badge/status-alpha-orange)
[![crate version](https://img.shields.io/crates/v/bonsaidb.svg)](https://crates.io/crates/bonsaidb)
[![Live Build Status](https://img.shields.io/github/workflow/status/khonsulabs/bonsaidb/Tests/release)](https://github.com/khonsulabs/bonsaidb/actions?query=workflow:Tests)
[![HTML Coverage Report for `release`](https://dev.bonsaidb.io/release/coverage/badge.svg)](https://dev.bonsaidb.io/release/coverage/)
[![Documentation for `release`](https://img.shields.io/badge/docs-release-informational)](https://dev.bonsaidb.io/release/docs/bonsaidb)

BonsaiDb is a developer-friendly document database for
[Rust](https://rust-lang.org) that grows with you. It offers many features out
of the box that many developers need:

- ACID-compliant, transactional storage of [Collections][collection]
- [Atomic Key-Value storage][key-value] with configurable delayed persistence (similar to Redis)
- At-rest Encryption
- Backup/Restore
- Role-Based Access Control (RBAC)
- Local-only access, networked access via QUIC, or networked access via WebSockets
- And [much more](https://bonsaidb.io/about).

[collection]: https://dev.bonsaidb.io/release/guide/about/concepts/collection.html
[key-value]: https://dev.bonsaidb.io/release/guide/traits/key-value.html

## ⚠️ Status of this project

BonsaiDb is considered alpha software. It is under active development (![GitHub
commit
activity](https://img.shields.io/github/commit-activity/m/khonsulabs/bonsaidb)).
There may still be bugs that result in data loss. All users should regularly
back up their data and test that restoring from backup works correctly.

## Example

To get an idea of how it works, let's review the [`view-examples` example][view-examples].
See the [examples README][examples-readme] for a list of all available examples.

The [`view-examples` example][view-examples] shows how to define a simple schema containing a single collection (`Shape`), a view to query the `Shape`s by their `number_of_sides` (`ShapesByNumberOfSides`), and demonstrates multiple ways to query that view.

First, here's how the schema is defined:

```rust,ignore
#[derive(Debug, Serialize, Deserialize, Collection)]
#[collection(name = "shapes", views = [ShapesByNumberOfSides])]
struct Shape {
    pub sides: u32,
}

#[derive(Debug, Clone, View)]
#[view(collection = Shape, key = u32, value = usize, name = "by-number-of-sides")]
struct ShapesByNumberOfSides;

impl CollectionViewSchema for ShapesByNumberOfSides {
    type View = Self;

    fn map(&self, document: CollectionDocument<Shape>) -> ViewMapResult<Self::View> {
        Ok(document.emit_key_and_value(document.contents.sides, 1))
    }

    fn reduce(
        &self,
        mappings: &[ViewMappedValue<Self>],
        _rereduce: bool,
    ) -> ReduceResult<Self::View> {
        Ok(mappings.iter().map(|m| m.value).sum())
    }
}
```

After you have your collection(s) and view(s) defined, you can open up a database and insert documents:

```rust,ignore
let db = Database::open::<Shape>(StorageConfiguration::new("view-examples.bonsaidb")).await?;

// Insert a new document into the Shape collection.
Shape { sides: 3 }.push_into(&db).await?;
```

And query data using the Map-Reduce-powered view:

```rust,ignore
let triangles = db
    .view::<ShapesByNumberOfSides>()
    .with_key(3)
    .query()
    .await?;
println!("Number of triangles: {}", triangles.len());
```

You can review the [full example in the repository][view-examples], or see all available examples [in the examples README][examples-readme].

[view-examples]: https://github.com/khonsulabs/bonsaidb/blob/release/examples/basic-local/examples/view-examples.rs
[examples-readme]: https://github.com/khonsulabs/bonsaidb/blob/release/examples/README.md

## Feature Flags

No feature flags are enabled by default in the `bonsaidb` crate. This is
because in most Rust executables, you will only need a subset of the
functionality. If you'd prefer to enable everything, you can use the `full`
feature:

```toml
[dependencies]
bonsaidb = { version = "*", default-features = false, features = "full" }
```

- `full`: Enables `local-full`, `server-full`, and `client-full`.
- `cli`: Enables the `bonsaidb` executable.
- `password-hashing`: Enables the ability to use password authentication using
  Argon2 via `AnyConnection`.

### Local databases only

```toml
[dependencies]
bonsaidb = { version = "*", default-features = false, features = "local-full" }
```

- `local-full`: Enables all the flags below
- `local`: Enables the [`local`](https://dev.bonsaidb.io/release/docs/bonsaidb/local/) module, which re-exports the crate
  `bonsaidb-local`.
- `local-cli`: Enables the `clap` structures for embedding database
  management commands into your own command-line interface.
- `local-encryption`: Enables at-rest encryption.
- `local-instrument`: Enables instrumenting with `tracing`.
- `local-multiuser`: Enables multi-user support.
- `local-password-hashing`: Enables the ability to use password authentication
  using Argon2.

### BonsaiDb server

```toml
[dependencies]
bonsaidb = { version = "*", default-features = false, features = "server-full" }
```

- `server-full`: Enables all the flags below,
- `server`: Enables the [`server`](https://dev.bonsaidb.io/release/docs/bonsaidb/server/) module, which re-exports the crate
  `bonsaidb-server`.
- `server-acme`: Enables automtic certificate acquisition through ACME/LetsEncrypt.
- `server-cli`: Enables the `cli` module.
- `server-encryption`: Enables at-rest encryption.
- `server-hyper`: Enables convenience functions for upgrading websockets using `hyper`.
- `server-instrument`: Enables instrumenting with `tracing`.
- `server-pem`: Enables the ability to install a certificate using the PEM format.
- `server-websockets`: Enables `WebSocket` support.
- `server-password-hashing`: Enables the ability to use password authentication
  using Argon2.

### Client for accessing a BonsaiDb server

```toml
[dependencies]
bonsaidb = { version = "*", default-features = false, features = "client-full" }
```

<<<<<<< HEAD
- `client-full`: Enables `client`, `client-trusted-dns` and `client-websockets`
- `client`: Enables the [`client`](https://dev.bonsaidb.io/release/docs/bonsaidb/client/) module, which re-exports the crate
=======
- `client-full`: Enables `client`, `client-trusted-dns`, `client-websockets`, and `client-password-hashing`.
- `client`: Enables the [`client`](https://dev.bonsaidb.io/main/docs/bonsaidb/client/) module, which re-exports the crate
>>>>>>> a84654f5
  `bonsaidb-client`.
- `client-trusted-dns`: Enables using trust-dns for DNS resolution. If not
  enabled, all DNS resolution is done with the OS's default name resolver.
- `client-websockets`: Enables `WebSocket` support for `bonsaidb-client`.
- `client-password-hashing`: Enables the ability to use password authentication
  using Argon2.

## Developing BonsaiDb

### Pre-commit hook

Our CI processes require that some commands succeed without warnings or errors. These checks can be performed manually by running:

```bash
cargo xtask test --fail-on-warnings
```

Or, if you would like to run all these checks before each commit, you can install the check as a pre-commit hook:

```bash
cargo xtask install-pre-commit-hook
```

## Open-source Licenses

This project, like all projects from [Khonsu Labs](https://khonsulabs.com/), are
open-source. This repository is available under the [MIT License](./LICENSE-MIT)
or the [Apache License 2.0](./LICENSE-APACHE).

To learn more about contributing, please see [CONTRIBUTING.md](./CONTRIBUTING.md).<|MERGE_RESOLUTION|>--- conflicted
+++ resolved
@@ -151,13 +151,8 @@
 bonsaidb = { version = "*", default-features = false, features = "client-full" }
 ```
 
-<<<<<<< HEAD
-- `client-full`: Enables `client`, `client-trusted-dns` and `client-websockets`
+- `client-full`: Enables `client`, `client-trusted-dns`, `client-websockets`, and `client-password-hashing`.
 - `client`: Enables the [`client`](https://dev.bonsaidb.io/release/docs/bonsaidb/client/) module, which re-exports the crate
-=======
-- `client-full`: Enables `client`, `client-trusted-dns`, `client-websockets`, and `client-password-hashing`.
-- `client`: Enables the [`client`](https://dev.bonsaidb.io/main/docs/bonsaidb/client/) module, which re-exports the crate
->>>>>>> a84654f5
   `bonsaidb-client`.
 - `client-trusted-dns`: Enables using trust-dns for DNS resolution. If not
   enabled, all DNS resolution is done with the OS's default name resolver.
